/**
 * Copyright 2017 Comcast Cable Communications Management, LLC
 *
 * Licensed under the Apache License, Version 2.0 (the "License");
 * you may not use this file except in compliance with the License.
 * You may obtain a copy of the License at
 *
 *     http://www.apache.org/licenses/LICENSE-2.0
 *
 * Unless required by applicable law or agreed to in writing, software
 * distributed under the License is distributed on an "AS IS" BASIS,
 * WITHOUT WARRANTIES OR CONDITIONS OF ANY KIND, either express or implied.
 * See the License for the specific language governing permissions and
 * limitations under the License.
 *
 */
#include <stdbool.h>
#include <stdint.h>
#include <string.h>
#include <strings.h>
#include <errno.h>
#include <stdio.h>

#include <base64.h>
#include <cJSON.h>

#include <openssl/hmac.h>
#include <openssl/err.h>
#include <openssl/sha.h>
#include <openssl/rsa.h>
#include <openssl/pem.h>
#include <openssl/bio.h>

#include "cjwt.h"

/*----------------------------------------------------------------------------*/
/*                                   Macros                                   */
/*----------------------------------------------------------------------------*/
//#define _DEBUG
#ifdef _DEBUG

#define cjwt_error(...) printf(__VA_ARGS__)
#define cjwt_warn(...)  printf(__VA_ARGS__)
#define cjwt_info(...)  printf(__VA_ARGS__)
#define cjwt_rsa_error() ERR_print_errors_fp(stdout)

#else

#define cjwt_error(...)
#define cjwt_warn(...)
#define cjwt_info(...)
#define cjwt_rsa_error()

#endif

#define IS_RSA_ALG(alg) ((alg) > alg_ps512)


/*----------------------------------------------------------------------------*/
/*                               Data Structures                              */
/*----------------------------------------------------------------------------*/
/* none */

/*----------------------------------------------------------------------------*/
/*                            File Scoped Variables                           */
/*----------------------------------------------------------------------------*/
/* none */

/*----------------------------------------------------------------------------*/
/*                             Function Prototypes                            */
/*----------------------------------------------------------------------------*/
/* none */

/*----------------------------------------------------------------------------*/
/*                             External Functions                             */
/*----------------------------------------------------------------------------*/
/* none */

/*----------------------------------------------------------------------------*/
/*                             Internal functions                             */
/*----------------------------------------------------------------------------*/
/* none */

static cjwt_alg_t cjwt_alg_str_to_enum( const char *alg_str )
{
    struct alg_map {
        cjwt_alg_t alg;
        const char *text;
    };
    const struct alg_map m[] = {
        { .alg = alg_none,  .text = "none"  },
        { .alg = alg_es256, .text = "ES256" },
        { .alg = alg_es384, .text = "ES384" },
        { .alg = alg_es512, .text = "ES512" },
        { .alg = alg_hs256, .text = "HS256" },
        { .alg = alg_hs384, .text = "HS384" },
        { .alg = alg_hs512, .text = "HS512" },
        { .alg = alg_ps256, .text = "PS256" },
        { .alg = alg_ps384, .text = "PS384" },
        { .alg = alg_ps512, .text = "PS512" },
        { .alg = alg_rs256, .text = "RS256" },
        { .alg = alg_rs384, .text = "RS384" },
        { .alg = alg_rs512, .text = "RS512" }
    };
    size_t count, i;
<<<<<<< HEAD
    count = sizeof( m ) / sizeof( struct alg_map );
=======

    count = sizeof(m) / sizeof(struct alg_map);
>>>>>>> fdaa590e

    for( i = 0; i < count; i++ ) {
        if( !strcasecmp( alg_str, m[i].text ) ) {
            return m[i].alg;
        }
    }

    return alg_none;
}

inline static void cjwt_delete_child_json( cJSON* j, const char* s )
{
    if( j && cJSON_HasObjectItem( j, s ) ) {
        cJSON_DeleteItemFromObject( j, s );
    }
}

static void cjwt_delete_public_claims( cJSON* val )
{
    cjwt_delete_child_json( val, "iss" );
    cjwt_delete_child_json( val, "sub" );
    cjwt_delete_child_json( val, "aud" );
    cjwt_delete_child_json( val, "jti" );
}

static int cjwt_sign_sha_hmac( cjwt_t *jwt, unsigned char **out, const EVP_MD *alg,
                               const char *in, int *out_len )
{
    unsigned char res[EVP_MAX_MD_SIZE];
    unsigned int res_len;
    cjwt_info( "string for signing : %s \n", in );
    HMAC( alg, jwt->header.key, jwt->header.key_len,
          ( const unsigned char * )in, strlen( in ), res, &res_len );
    unsigned char *resptr = ( unsigned char * )malloc( res_len + 1 );

    if( !resptr ) {
        return ENOMEM;
    }

    memcpy( resptr, res, res_len );
    resptr[res_len] = '\0';
    *out = resptr;
    *out_len = res_len;
    return 0;
}

static int cjwt_sign( cjwt_t *cjwt, unsigned char **out, const char *in, int *out_len )
{
    switch( cjwt->header.alg ) {
        case alg_none:
            return 0;
        case alg_hs256:
            return cjwt_sign_sha_hmac( cjwt, out, EVP_sha256(), in, out_len );
        case alg_hs384:
            return cjwt_sign_sha_hmac( cjwt, out, EVP_sha384(), in, out_len );
        case alg_hs512:
            return cjwt_sign_sha_hmac( cjwt, out, EVP_sha512(), in, out_len );
        default :
            return  -1;
    }//switch

    return -1;
}

static RSA* cjwt_create_rsa( unsigned char *key, int public )
{
    RSA *rsa = NULL;
    BIO *keybio ;

    if( key == NULL ) {
        cjwt_error( "invalid rsa key\n" );
        goto rsa_end;
    }

    keybio = BIO_new_mem_buf( key, -1 );

    if( keybio == NULL ) {
        cjwt_error( "BIO creation for key failed\n" );
        goto rsa_end;
    }

    if( public ) {
        rsa = PEM_read_bio_RSA_PUBKEY( keybio, &rsa, NULL, NULL );
    } else {
        rsa = PEM_read_bio_RSAPrivateKey( keybio, &rsa, NULL, NULL );
    }

    if( rsa == NULL ) {
        cjwt_rsa_error();
    }

rsa_end:
    return rsa;
}

static int cjwt_verify_rsa( cjwt_t *jwt, const char *p_enc, const char *p_sigb64 )
{
    int ret = EINVAL, sz_sigb64 = 0;
    RSA *rsa = NULL;
    size_t enc_len = 0, sig_desize = 0;
    uint8_t *decoded_sig = NULL;
    unsigned char digest[EVP_MAX_MD_SIZE];

    if( jwt->header.key_len == 0 ) {
        cjwt_error( "invalid rsa key\n" );
        return EINVAL;
    }

    rsa = cjwt_create_rsa( jwt->header.key, 1 );

    if( rsa == NULL ) {
        cjwt_error( "key to rsa conversion failed\n" );
        return EINVAL;
    }

    //decode p_sigb64
    sz_sigb64 = strlen( ( char * )p_sigb64 );
    sig_desize = b64url_get_decoded_buffer_size( sz_sigb64 );
    decoded_sig = malloc( sig_desize + 1 );

    if( !decoded_sig ) {
        cjwt_error( "memory allocation failed\n" );
        //free rsa
        RSA_free( rsa );
        cjwt_rsa_error();
        return ENOMEM;
    }

    memset( decoded_sig, 0, sig_desize + 1 );
    sig_desize = b64url_decode( ( uint8_t * )p_sigb64, sz_sigb64, decoded_sig );
    cjwt_info( "----------------- signature ----------------- \n" );
    cjwt_info( "Bytes = %d\n", ( int )sig_desize );
    cjwt_info( "--------------------------------------------- \n" );

    if( !sig_desize ) {
        cjwt_error( "b64url_decode failed\n" );
        goto end;
    }

    decoded_sig[sig_desize] = '\0';
    //verify rsa
    enc_len = strlen( p_enc );

    switch( jwt->header.alg ) {
        case alg_rs256:
            SHA256( ( const unsigned char* ) p_enc, enc_len, digest );
            ret = RSA_verify
                  ( NID_sha256, digest, SHA256_DIGEST_LENGTH, decoded_sig,
                    ( unsigned int ) sig_desize, rsa );
            break;
        case alg_rs384:
            SHA384( ( const unsigned char * ) p_enc, enc_len, digest );
            ret = RSA_verify
                  ( NID_sha384, digest, SHA384_DIGEST_LENGTH, decoded_sig,
                    ( unsigned int ) sig_desize, rsa );
            break;
        case alg_rs512:
            SHA512( ( const unsigned char* ) p_enc, enc_len, digest );
            ret = RSA_verify
                  ( NID_sha512, digest, SHA512_DIGEST_LENGTH, decoded_sig,
                    ( unsigned int ) sig_desize, rsa );
            break;
        default:
            cjwt_error( "invalid rsa algorithm\n" );
            ret = EINVAL;
            break;
    }

end:
    RSA_free( rsa );
    free( decoded_sig );

    if( ret ==  1 ) {
        return 0;
    }

    cjwt_rsa_error();
    return EINVAL;
}

static int cjwt_verify_signature( cjwt_t *p_jwt, char *p_in, const char *p_sign )
{
    int ret = 0;
    int sz_signed = 0;
    unsigned char* signed_out = NULL;

    if( !p_jwt || !p_in || !p_sign ) {
        ret = EINVAL;
        goto end;
    }

    if( IS_RSA_ALG( p_jwt->header.alg ) ) {
        ret = cjwt_verify_rsa( p_jwt, p_in, p_sign );
        goto end;
    }

    //sign
    ret = cjwt_sign( p_jwt, &signed_out, p_in, &sz_signed );

    if( ret ) {
        ret = EINVAL;
        goto end;
    }

    //decode signature from input token
    size_t sz_p_sign = strlen( p_sign );
    size_t sz_decoded = b64url_get_decoded_buffer_size( sz_p_sign );
    uint8_t *signed_dec = malloc( sz_decoded + 1 );

    if( !signed_dec ) {
        ret = ENOMEM;
        goto err_decode;
    }

    memset( signed_dec, 0, ( sz_decoded + 1 ) );
    //decode
    int out_size = b64url_decode( ( uint8_t * )p_sign, sz_p_sign, signed_dec );

    if( !out_size ) {
        ret = EINVAL;
        goto err_match;
    }

    signed_dec[out_size] = '\0';
    cjwt_info( "Signature length : enc %d, signature %d\n",
               ( int )sz_signed, ( int )out_size );
    cjwt_info( "signed token : %s\n", signed_out );
    cjwt_info( "expected token signature  %s\n", signed_dec );

    if( sz_signed != out_size ) {
        cjwt_info( "Signature length mismatch: enc %d, signature %d\n",
                   ( int )sz_signed, ( int )out_size );
        ret = -1;
        goto err_match;
    }

    ret = CRYPTO_memcmp(
              ( unsigned char* )signed_out, ( unsigned char* )signed_dec, out_size );
err_match:
    free( signed_dec );
err_decode:
    free( signed_out );
end:
    return ret;
}


static int cjwt_update_payload( cjwt_t *p_cjwt, char *p_decpl )
{
    cJSON* j_val = NULL;

    if( !p_cjwt || !p_decpl ) {
        return EINVAL;
    }

    //create cJSON object
    cJSON *j_payload = cJSON_Parse( ( char* )p_decpl );

    if( !j_payload ) {
        return ENOMEM;
    }

    //extract data
    cjwt_info( "Json  = %s\n", cJSON_Print( j_payload ) );
    cjwt_info( "--------------------------------------------- \n\n" );
    //iss
    j_val = cJSON_GetObjectItem( j_payload, "iss" );

    if( j_val ) {
        if( p_cjwt->iss ) {
            free( p_cjwt->iss );
            p_cjwt->iss = NULL;
        }

        p_cjwt->iss = malloc( strlen( j_val->valuestring ) );

        if( !p_cjwt->iss ) {
            cJSON_Delete( j_payload );
            return ENOMEM;
        }

        strcpy( p_cjwt->iss, j_val->valuestring );
    }

    //sub
    j_val = cJSON_GetObjectItem( j_payload, "sub" );

    if( j_val ) {
        if( p_cjwt->sub ) {
            free( p_cjwt->sub );
            p_cjwt->sub = NULL;
        }

        p_cjwt->sub = malloc( strlen( j_val->valuestring ) );

        if( !p_cjwt->sub ) {
            cJSON_Delete( j_payload );
            return ENOMEM;
        }

        strcpy( p_cjwt->sub, j_val->valuestring );
    }

    //aud
    j_val = cJSON_GetObjectItem( j_payload, "aud" );

    if( j_val ) {
        if( j_val->type == cJSON_Object ) {
            //array of strings
            cJSON*  j_tmp = NULL;
            int     cnt, i = 0;
            char    **ptr_values = NULL;
            char    *str_val = NULL;
            cnt = cJSON_GetArraySize( j_val->child );
            ptr_values = ( char** ) malloc( ( cnt ) * sizeof( char* ) );

            if( !ptr_values ) {
                cJSON_Delete( j_payload );
                return ENOMEM;
            }

            for( i = 0; i < cnt; i++ ) {
                j_tmp = cJSON_GetArrayItem( j_val->child, i );
                cjwt_info( "aud[%d] Json  = %s,type=%d,val=%s\n", i, cJSON_Print( j_tmp ), j_tmp->type, j_tmp->valuestring );

                if( j_tmp->type == cJSON_String ) {
                    str_val = malloc( strlen( j_tmp->valuestring ) );

                    if( !str_val ) {
                        cJSON_Delete( j_payload );
                        i--;

                        while( i ) {
                            free( ptr_values[--i] );
                        }

                        return ENOMEM;
                    }

                    strcpy( str_val, j_tmp->valuestring );
                    ptr_values[i] = str_val;
                }
            }//for

            p_cjwt_aud_list aud_new = malloc( sizeof( cjwt_aud_list_t ) );

            if( !aud_new ) {
                cJSON_Delete( j_payload );

                while( cnt ) {
                    free( ptr_values[--cnt] );
                }

                return ENOMEM;
            }

            aud_new->count = cnt;
            aud_new->names = ptr_values;
            p_cjwt->aud = aud_new;
        }
    }

    //jti
    j_val = cJSON_GetObjectItem( j_payload, "jti" );

    if( j_val ) {
        if( p_cjwt->jti ) {
            free( p_cjwt->jti );
            p_cjwt->jti = NULL;
        }

        p_cjwt->jti = malloc( strlen( j_val->valuestring ) );

        if( !p_cjwt->jti ) {
            cJSON_Delete( j_payload );
            return ENOMEM;
        }

        strcpy( p_cjwt->jti, j_val->valuestring );
    }

    //exp
    j_val = cJSON_GetObjectItem( j_payload, "exp" );

    if( j_val ) {
        cjwt_info( "exp Json  = %s,type=%d,int=%d,double=%f\n", cJSON_Print( j_val ), j_val->type, j_val->valueint, j_val->valuedouble );

        if( j_val->type == cJSON_Number ) {
            p_cjwt->exp.tv_sec = j_val->valueint;
            p_cjwt->exp.tv_nsec = 0;
        }
    }

    //nbf
    j_val = cJSON_GetObjectItem( j_payload, "nbf" );

    if( j_val ) {
        cjwt_info( "nbf Json  = %s,type=%d,int=%d,double=%f\n", cJSON_Print( j_val ), j_val->type, j_val->valueint, j_val->valuedouble );

        if( j_val->type == cJSON_Number ) {
            p_cjwt->nbf.tv_sec = j_val->valueint;
            p_cjwt->nbf.tv_nsec = 0;
        }
    }

    //iat
    j_val = cJSON_GetObjectItem( j_payload, "iat" );

    if( j_val ) {
        cjwt_info( "iat Json  = %s,type=%d,int=%d,double=%f\n", cJSON_Print( j_val ), j_val->type, j_val->valueint, j_val->valuedouble );

        if( j_val->type == cJSON_Number ) {
            p_cjwt->iat.tv_sec = j_val->valueint;
            p_cjwt->iat.tv_nsec = 0;
        }
    }

    //private_claims
    cJSON* j_new = cJSON_Duplicate( j_payload, 1 );

    if( j_new ) {
        cjwt_delete_public_claims( j_new );
        cjwt_info( "private claims count = %d\n", cJSON_GetArraySize( j_new ) );

        if( cJSON_GetArraySize( j_new ) ) {
            //cjwt_info( "private claims  = %s\n", cJSON_Print( j_new ) );
            if( p_cjwt->private_claims ) {
                cJSON_Delete( p_cjwt->private_claims );
            }

            p_cjwt->private_claims = j_new;
        }
    }

    //destroy cJSON object
    cJSON_Delete( j_payload );
    return 0;
}

static int cjwt_update_header( cjwt_t *p_cjwt, char *p_dechead )
{
    if( !p_cjwt || !p_dechead ) {
        return EINVAL;
    }

    //create cJSON object
    cJSON *j_header = cJSON_Parse( ( char* )p_dechead );

    if( !j_header ) {
        return ENOMEM;
    }

    cjwt_info( "Json  = %s\n", cJSON_Print( j_header ) );
    cjwt_info( "--------------------------------------------- \n\n" );
    //extract data
    cJSON* j_typ = cJSON_GetObjectItem( j_header, "typ" );

    if( !j_typ || strcmp( j_typ->valuestring, "JWT" ) ) {
        cjwt_info( "may not be a JWT token\n" );
    }

    cJSON* j_alg = cJSON_GetObjectItem( j_header, "alg" );

    if( j_alg ) {
        p_cjwt->header.alg = cjwt_alg_str_to_enum( j_alg->valuestring );
    }

    //destroy cJSON object
    cJSON_Delete( j_header );
    return 0;
}

static int cjwt_parse_payload( cjwt_t *p_cjwt, char *p_payload )
{
    int ret, sz_payload;
    size_t pl_desize;
    size_t out_size = 0;
    uint8_t *decoded_pl;

    if( !p_cjwt || !p_payload ) {
        return EINVAL;
    }

    sz_payload = strlen( ( char * )p_payload );
    pl_desize = b64url_get_decoded_buffer_size( sz_payload );
    cjwt_info( "----------------- payload ------------------- \n" );
    cjwt_info( "Payload Size = %d , Decoded size = %d\n", sz_payload, ( int )pl_desize );
    decoded_pl = malloc( pl_desize + 1 );

    if( !decoded_pl ) {
        return ENOMEM;
    }

    memset( decoded_pl, 0, ( pl_desize + 1 ) );
    //decode payload
    out_size = b64url_decode( ( uint8_t * )p_payload, sz_payload, decoded_pl );
    cjwt_info( "Bytes = %d\n", ( int )out_size );

    if( !out_size ) {
        ret = EINVAL;
        goto end;
    }

    decoded_pl[out_size] = '\0';
    cjwt_info( "Raw data  = %*s\n", ( int )out_size, decoded_pl );
    ret = cjwt_update_payload( p_cjwt, ( char* )decoded_pl );
end:
    free( decoded_pl );
    return ret;
}

static int cjwt_parse_header( cjwt_t *p_cjwt, char *p_head )
{
    int sz_head, ret = 0;
    size_t head_desize;
    uint8_t *decoded_head;
    size_t out_size = 0;

    if( !p_cjwt || !p_head ) {
        return EINVAL;
    }

    sz_head = strlen( ( char * )p_head );
    head_desize = b64url_get_decoded_buffer_size( sz_head );
    cjwt_info( "----------------- header -------------------- \n" );
    cjwt_info( "Header Size = %d , Decoded size = %d\n", sz_head, ( int )head_desize );
    decoded_head = malloc( head_desize + 1 );

    if( !decoded_head ) {
        return ENOMEM;
    }

    memset( decoded_head, 0, head_desize + 1 );
    //decode header
    out_size = b64url_decode( ( uint8_t * )p_head, sz_head, decoded_head );
    cjwt_info( "Bytes = %d\n", ( int )out_size );

    if( !out_size ) {
        ret = EINVAL;
        goto end;
    }

    decoded_head[out_size] = '\0';
    cjwt_info( "Raw data  = %*s\n", ( int )out_size, decoded_head );
    ret = cjwt_update_header( p_cjwt, ( char* )decoded_head );
end:
    free( decoded_head );
    return ret;
}

static int cjwt_update_key( cjwt_t *p_cjwt, const uint8_t *key, size_t key_len )
{
    int ret = 0;

    if( ( NULL != key ) && ( key_len > 0 ) ) {
        p_cjwt->header.key = malloc( key_len );

        if( !p_cjwt->header.key ) {
            ret = ENOMEM;
            return ret;
        }

        memcpy( p_cjwt->header.key, key, key_len );
        p_cjwt->header.key_len = key_len;
    }

    return ret;
}

static cjwt_t* cjwt_create()
{
    cjwt_t *init = malloc( sizeof( cjwt_t ) );

    if( !init ) {
        return NULL;
    }

    init->iss = NULL;
    init->sub = NULL;
    init->aud = NULL;
    init->jti = NULL;
    init->private_claims = NULL;
    return init;
}

/**
 * validates jwt token and extracts data
 */
int cjwt_decode( const char *encoded, unsigned int options, cjwt_t **jwt,
                 const uint8_t *key, size_t key_len )
{
    int ret = 0;
    char *payload, *signature;
    ( void )options; //suppressing unused parameter warning

    (void) options;

    //validate inputs
    if( !encoded || !jwt ) {
        cjwt_error( "null parameter\n" );
        ret = EINVAL;
        goto error;
    }

    cjwt_info( "parameters cjwt_decode()\n encoded : %s\n options : %d\n", encoded, options );
    //create copy
    char *enc_token = malloc( strlen( encoded ) + 1 );

    if( !enc_token ) {
        cjwt_error( "memory alloc failed\n" );
        ret = ENOMEM;
        goto error;
    }

    strcpy( enc_token, encoded );

    //tokenize the jwt token
    for( payload = enc_token; payload[0] != '.'; payload++ ) {
        if( payload[0] == '\0' ) {
            cjwt_error( "Invalid jwt token,has only header\n" );
            ret = EINVAL;
            goto end;
        }
    }

    payload[0] = '\0';
    payload++;

    for( signature = payload; signature[0] != '.'; signature++ ) {
        if( signature[0] == '\0' ) {
            cjwt_error( "Invalid jwt token,missing signature\n" );
            ret = EINVAL;
            goto end;
        }
    }

    signature[0] = '\0';
    signature++;
    //create cjson
    cjwt_t *out = cjwt_create();

    if( !out ) {
        cjwt_error( "cjwt memory alloc failed\n" );
        ret = ENOMEM;
        goto end;
    }

    //populate key
    ret = cjwt_update_key( out, key, key_len );

    if( ret ) {
        cjwt_error( "Failed to update key\n" );
        goto invalid;
    }

    //parse header
    ret = cjwt_parse_header( out, enc_token );

    if( ret ) {
        cjwt_error( "Invalid header\n" );
        goto invalid;
    }

    //parse payload
    ret = cjwt_parse_payload( out, payload );

    if( ret ) {
        cjwt_error( "Invalid payload\n" );
        goto invalid;
    }

    if( out->header.alg != alg_none ) {
        enc_token[strlen( enc_token )] = '.';
        //verify
        ret = cjwt_verify_signature( out, enc_token, signature );

        if( ret ) {
            cjwt_error( "\nSignature authentication failed\n" );
            goto invalid;
        }

        cjwt_info( "\nSignature authentication passed\n" );
    }

invalid:

    if( ret ) {
        cjwt_destroy( &out );
    } else {
        *jwt = out;
    }

end:
    free( enc_token );
error:
    return ret;
}

/**
 * cleanup jwt object
 */
int cjwt_destroy( cjwt_t **jwt )
{
    cjwt_t *del = *jwt;
    jwt = NULL;

    if( !del ) {
        return 0;
    }

    if( del->iss ) {
        free( del->iss );
    }

    del->iss = NULL;

    if( del->sub ) {
        free( del->sub );
    }

    del->sub = NULL;

    if( del->aud ) {
        char** tmp = del->aud->names;
        int cnt_lst = del->aud->count;
        free( del->aud );
        del->aud = NULL;

        while( cnt_lst ) {
            free( tmp[--cnt_lst] );
        }
    }

    if( del->jti ) {
        free( del->jti );
    }

    del->jti = NULL;

    if( del->private_claims ) {
        cJSON_Delete( del->private_claims );
    }

    del->private_claims = NULL;
    return 0;
}
//end of file<|MERGE_RESOLUTION|>--- conflicted
+++ resolved
@@ -103,12 +103,8 @@
         { .alg = alg_rs512, .text = "RS512" }
     };
     size_t count, i;
-<<<<<<< HEAD
-    count = sizeof( m ) / sizeof( struct alg_map );
-=======
 
     count = sizeof(m) / sizeof(struct alg_map);
->>>>>>> fdaa590e
 
     for( i = 0; i < count; i++ ) {
         if( !strcasecmp( alg_str, m[i].text ) ) {
